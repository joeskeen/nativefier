--- conflicted
+++ resolved
@@ -31,11 +31,7 @@
 
     async.waterfall([
         callback => {
-<<<<<<< HEAD
-            copyPlaceholderApp(options.dir, tmpPath, options.name, options.targetUrl, options.counter, options.width, options.height, options.userAgent, callback);
-=======
-            copyPlaceholderApp(options.dir, tmpPath, options.name, options.targetUrl, options.badge, options.counter, options.width, options.height, options.showMenuBar, options.userAgent, callback);
->>>>>>> 329d82a1
+            copyPlaceholderApp(options.dir, tmpPath, options.name, options.targetUrl, options.counter, options.width, options.height, options.showMenuBar, options.userAgent, callback);
         },
 
         (tempDir, callback) => {
@@ -70,11 +66,7 @@
  * @param {string} userAgent
  * @param {tempDirCallback} callback
  */
-<<<<<<< HEAD
-function copyPlaceholderApp(srcAppDir, tempDir, name, targetURL, counter, width, height, userAgent, callback) {
-=======
-function copyPlaceholderApp(srcAppDir, tempDir, name, targetURL, badge, counter, width, height, showMenuBar, userAgent, callback) {
->>>>>>> 329d82a1
+function copyPlaceholderApp(srcAppDir, tempDir, name, targetURL, counter, width, height, showMenuBar, userAgent, callback) {
     const loadedPackageJson = packageJson;
     copy(srcAppDir, tempDir, function(error) {
         if (error) {
