#! /usr/bin/env node

import 'source-map-support/register';

import path from 'path';
import program from 'commander';
import nativefier from './index';
const packageJson = require(path.join('..', 'package'));

if (require.main === module) {
    program
        .version(packageJson.version)
        .arguments('<targetUrl> [dest]')
        .action(function(targetUrl, appDir) {
            program.targetUrl = targetUrl;
            program.out = appDir;
        })
        .option('-n, --name <value>', 'app name')
        .option('-p, --platform <value>', '\'linux\', \'win32\', or \'darwin\'')
        .option('-a, --arch <value>', '\'ia32\' or \'x64\'')
        .option('-e, --electron-version <value>', 'electron version to package, without the \'v\', see https://github.com/atom/electron/releases')
        .option('-o, --overwrite', 'if output directory for a platform already exists, replaces it rather than skipping it, defaults to false')
        .option('-c, --conceal', 'packages the source code within your app into an archive, defaults to false, see http://electron.atom.io/docs/v0.36.0/tutorial/application-packaging/')
        .option('--counter', 'if the target app should use a persistant counter badge in the dock (OSX only), defaults to false')
        .option('-i, --icon <value>', 'the icon file to use as the icon for the app (should be a .icns file on OSX, .png for Windows and Linux)')
        .option('--width <value>', 'set window width, defaults to 1280px', parseInt)
        .option('--height <value>', 'set window height, defaults to 800px', parseInt)
        .option('-m, --show-menu-bar', 'set menu bar visible, defaults to false')
        .option('-u, --user-agent <value>', 'set the user agent string for the app')
        .option('--honest', 'prevent the nativefied app from changing the user agent string to masquerade as a regular chrome browser')
        .option('--insecure', 'ignore certificate related errors')
<<<<<<< HEAD
        .option('--flash <value>', 'path to Chrome flash plugin, find it in `Chrome://plugins`')
=======
        .option('--disable-web-security', 'enable loading of insecure content, defaults to false')
>>>>>>> a6d9de4e
        .parse(process.argv);

    if (!process.argv.slice(2).length) {
        program.help();
    }

    nativefier(program, (error, appPath) => {
        if (error) {
            console.error(error);
            return;
        }

        if (!appPath) {
            // app exists and --overwrite is not passed
            return;
        }
        console.log(`App built to ${appPath}`);
    });
}<|MERGE_RESOLUTION|>--- conflicted
+++ resolved
@@ -29,11 +29,8 @@
         .option('-u, --user-agent <value>', 'set the user agent string for the app')
         .option('--honest', 'prevent the nativefied app from changing the user agent string to masquerade as a regular chrome browser')
         .option('--insecure', 'ignore certificate related errors')
-<<<<<<< HEAD
+        .option('--disable-web-security', 'enable loading of insecure content, defaults to false')
         .option('--flash <value>', 'path to Chrome flash plugin, find it in `Chrome://plugins`')
-=======
-        .option('--disable-web-security', 'enable loading of insecure content, defaults to false')
->>>>>>> a6d9de4e
         .parse(process.argv);
 
     if (!process.argv.slice(2).length) {
