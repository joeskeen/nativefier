/**
 * Created by JiaHao on 4/7/15.
 */

var fs = require('fs');
var path = require('path');
var electron = require('electron');
var createMainWindow = require('./components/mainWindow/mainWindow');
var createLoginWindow = require('./components/login/loginWindow');
var helpers = require('./helpers/helpers');
var app = electron.app;
var ipcMain = electron.ipcMain;
var isOSX = helpers.isOSX;

const APP_ARGS_FILE_PATH = path.join(__dirname, '..', 'nativefier.json');

var appArgs = JSON.parse(fs.readFileSync(APP_ARGS_FILE_PATH, 'utf8'));

var mainWindow;

// do nothing for setDockBadge if not OSX
let setDockBadge = () => {};
if (isOSX()) {
    setDockBadge = app.dock.setBadge;
}

app.on('window-all-closed', function () {
    if (!isOSX()) {
        app.quit();
    }
});

app.on('activate', function (event, hasVisibleWindows) {
    if (isOSX()) {
        // this is called when the dock is clicked
        if (!hasVisibleWindows) {
            mainWindow.show();
        }
    }
});

app.on('before-quit', function () {
    // not fired when the close button on the window is clicked
    if (isOSX()) {
        // need to force a quit as a workaround here to simulate the osx app hiding behaviour
        // Somehow sokution at https://github.com/atom/electron/issues/444#issuecomment-76492576 does not work,
        // e.prevent default appears to persist

        // might cause issues in the future as before-quit and will-quit events are not called
        app.exit(0);
    }
});

app.on('ready', function () {
<<<<<<< HEAD
    mainWindow = createMainWindow(appArgs, app.quit, setDockBadge);
=======
    mainWindow = createMainWindow(appArgs, app);
>>>>>>> c77dfe5f
});

app.on('login', function(event, webContents, request, authInfo, callback) {
    // for http authentication
    event.preventDefault();
    createLoginWindow(callback);
});

ipcMain.on('notification', function(event, title, opts) {
    if (!isOSX() || mainWindow.isFocused()) {
        return;
    }
<<<<<<< HEAD

    setDockBadge('●');
=======
    app.dock.setBadge('●');
>>>>>>> c77dfe5f
});<|MERGE_RESOLUTION|>--- conflicted
+++ resolved
@@ -52,11 +52,7 @@
 });
 
 app.on('ready', function () {
-<<<<<<< HEAD
     mainWindow = createMainWindow(appArgs, app.quit, setDockBadge);
-=======
-    mainWindow = createMainWindow(appArgs, app);
->>>>>>> c77dfe5f
 });
 
 app.on('login', function(event, webContents, request, authInfo, callback) {
@@ -69,10 +65,5 @@
     if (!isOSX() || mainWindow.isFocused()) {
         return;
     }
-<<<<<<< HEAD
-
     setDockBadge('●');
-=======
-    app.dock.setBadge('●');
->>>>>>> c77dfe5f
 });